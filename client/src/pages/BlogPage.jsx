--- conflicted
+++ resolved
@@ -5,7 +5,15 @@
 import Input from "../components/ui/Input";
 import Badge from "../components/ui/Badge";
 import BlogCardSkeleton from "../components/skeletons/BlogCardSkeleton";
-import { Search, Filter, Plus, Grid3X3, List, X, ArrowUpDown } from "lucide-react";
+import {
+  Search,
+  Filter,
+  Plus,
+  Grid3X3,
+  List,
+  X,
+  ArrowUpDown,
+} from "lucide-react";
 
 const BlogPage = () => {
   const navigate = useNavigate();
@@ -13,7 +21,9 @@
   const params = new URLSearchParams(location.search);
 
   const [searchQuery, setSearchQuery] = useState(params.get("q") || "");
-  const [selectedCategory, setSelectedCategory] = useState(params.get("cat") || "all");
+  const [selectedCategory, setSelectedCategory] = useState(
+    params.get("cat") || "all"
+  );
   const [viewMode, setViewMode] = useState(params.get("view") || "grid");
   const [sortBy, setSortBy] = useState(params.get("sort") || "recent");
   const [isLoading, setIsLoading] = useState(false);
@@ -124,9 +134,14 @@
   // URL sync
   useEffect(() => {
     const q = searchQuery ? `q=${encodeURIComponent(searchQuery)}` : "";
-    const cat = selectedCategory && selectedCategory !== "all" ? `&cat=${encodeURIComponent(selectedCategory)}` : "";
-    const view = viewMode !== "grid" ? `&view=${encodeURIComponent(viewMode)}` : "";
-    const sort = sortBy !== "recent" ? `&sort=${encodeURIComponent(sortBy)}` : "";
+    const cat =
+      selectedCategory && selectedCategory !== "all"
+        ? `&cat=${encodeURIComponent(selectedCategory)}`
+        : "";
+    const view =
+      viewMode !== "grid" ? `&view=${encodeURIComponent(viewMode)}` : "";
+    const sort =
+      sortBy !== "recent" ? `&sort=${encodeURIComponent(sortBy)}` : "";
     const query = [q, cat, view, sort].filter(Boolean).join("");
     const url = query ? `/blogs?${query.replace(/^&/, "")}` : "/blogs";
     navigate(url, { replace: true });
@@ -167,7 +182,12 @@
         return new Date(b.publishedAt) - new Date(a.publishedAt);
       }
       if (sortBy === "popular") {
-        return (b.likes + b.comments + (b.bookmarks || 0)) - (a.likes + a.comments + (a.bookmarks || 0));
+        return (
+          b.likes +
+          b.comments +
+          (b.bookmarks || 0) -
+          (a.likes + a.comments + (a.bookmarks || 0))
+        );
       }
       if (sortBy === "readtime") {
         return a.readTime - b.readTime;
@@ -182,11 +202,7 @@
     <div className="max-w-7xl mx-auto space-y-8">
       {/* Header Section */}
       <div className="text-center space-y-4">
-<<<<<<< HEAD
-        <h1 className="text-4xl lg:text-5xl font-bold bg-gradient-to-r from-indigo-500 to-indigo-600 bg-clip-text text-transparent pb-2">
-=======
-        <h1 className="text-4xl lg:text-5xl font-bold leading-[1.15] md:leading-[1.1] pb-1 bg-gradient-to-r from-indigo-500 to-indigo-700 bg-clip-text text-transparent">
->>>>>>> 16621b68
+        <h1 className="text-4xl lg:text-5xl font-bold bg-gradient-to-r from-indigo-500 to-indigo-600 bg-clip-text text-transparent">
           Blog Posts
         </h1>
         <p className="text-lg text-text-secondary max-w-2xl mx-auto">
@@ -223,7 +239,9 @@
           {/* Sort */}
           <div className="flex items-center gap-2">
             <ArrowUpDown className="w-5 h-5 text-primary-500" />
-            <label htmlFor="sort" className="text-sm text-text-secondary">Sort by</label>
+            <label htmlFor="sort" className="text-sm text-text-secondary">
+              Sort by
+            </label>
             <select
               id="sort"
               value={sortBy}
@@ -237,7 +255,11 @@
           </div>
 
           {/* View Mode Toggle */}
-          <div className="flex items-center bg-background rounded-lg p-1 border border-[var(--border-color)]" role="tablist" aria-label="View mode">
+          <div
+            className="flex items-center bg-background rounded-lg p-1 border border-[var(--border-color)]"
+            role="tablist"
+            aria-label="View mode"
+          >
             <button
               onClick={() => setViewMode("grid")}
               role="tab"
@@ -306,7 +328,10 @@
       </div>
 
       {/* Results Summary */}
-      <div className="flex items-center justify-between py-4 border-b border-[var(--border-color)]" aria-live="polite">
+      <div
+        className="flex items-center justify-between py-4 border-b border-[var(--border-color)]"
+        aria-live="polite"
+      >
         <div className="text-text-secondary">
           Showing{" "}
           <span className="font-semibold text-text-primary">
@@ -325,7 +350,9 @@
 
       {/* Loading State */}
       {isLoading && (
-        <div className={`grid gap-6 ${viewMode === "grid" ? "grid-cols-1 md:grid-cols-2 xl:grid-cols-3" : "grid-cols-1"}`}>
+        <div
+          className={`grid gap-6 ${viewMode === "grid" ? "grid-cols-1 md:grid-cols-2 xl:grid-cols-3" : "grid-cols-1"}`}
+        >
           {Array.from({ length: 6 }).map((_, idx) => (
             <BlogCardSkeleton key={idx} />
           ))}
