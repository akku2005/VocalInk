--- conflicted
+++ resolved
@@ -260,7 +260,7 @@
   };
 
   const selectAll = () => {
-    const allIds = new Set(filteredNotifications.map(n => n.id));
+    const allIds = new Set(filteredNotifications.map((n) => n.id));
     setSelectedNotifications(allIds);
   };
 
@@ -270,7 +270,7 @@
 
   const handleNotificationAction = (notification) => {
     if (bulkMode) return; // Prevent navigation when in bulk select mode
-    
+
     markAsRead(notification.id);
     // Handle different action types
     switch (notification.action) {
@@ -327,11 +327,11 @@
             </h1>
             <p className="text-sm sm:text-base text-text-secondary mt-1">
               {unreadCount > 0
-                ? `${unreadCount} unread notification${unreadCount !== 1 ? 's' : ''}`
+                ? `${unreadCount} unread notification${unreadCount !== 1 ? "s" : ""}`
                 : "All caught up!"}
             </p>
           </div>
-          
+
           {/* Mobile action menu */}
           <div className="flex items-center gap-2">
             <Button
@@ -339,10 +339,14 @@
               size="sm"
               onClick={() => setBulkMode(!bulkMode)}
               className={`flex items-center gap-2 px-3 py-2 text-sm ${
-                bulkMode ? 'bg-primary-100 text-primary-700' : ''
+                bulkMode ? "bg-primary-100 text-primary-700" : ""
               }`}
             >
-              {bulkMode ? <CheckSquare className="w-4 h-4" /> : <Square className="w-4 h-4" />}
+              {bulkMode ? (
+                <CheckSquare className="w-4 h-4" />
+              ) : (
+                <Square className="w-4 h-4" />
+              )}
               <span className="hidden sm:inline">Select</span>
             </Button>
           </div>
@@ -361,7 +365,7 @@
               <span className="xs:hidden">Mark all</span>
             </Button>
           )}
-          
+
           <Button
             variant="outline"
             onClick={() => setShowFilters(!showFilters)}
@@ -370,7 +374,7 @@
             <Filter className="w-4 h-4" />
             Filters
           </Button>
-          
+
           <Button
             variant="outline"
             className="flex items-center gap-2 text-xs sm:text-sm px-3 py-2 border border-[var(--border-color)] text-[var(--text-color)] hover:bg-[var(--secondary-btn-hover)]"
@@ -383,7 +387,7 @@
       </div>
 
       {/* Search and Filters */}
-      <Card className={`${showFilters ? 'block' : 'hidden sm:block'}`}>
+      <Card className={`${showFilters ? "block" : "hidden sm:block"}`}>
         <CardContent className="p-3 sm:p-4 lg:p-6">
           <div className="flex flex-col gap-3 sm:gap-4">
             {/* Search */}
@@ -405,7 +409,7 @@
                 </button>
               )}
             </div>
-            
+
             {/* Filter Tabs - Mobile horizontal scroll */}
             <div className="flex items-center gap-2 overflow-x-auto pb-2 sm:pb-0">
               <Filter className="w-4 h-4 text-text-secondary flex-shrink-0" />
@@ -416,8 +420,8 @@
                     onClick={() => setFilter(type.id)}
                     className={`px-3 py-1.5 rounded-full text-xs sm:text-sm font-medium transition-all duration-200 whitespace-nowrap ${
                       filter === type.id
-                        ? 'bg-primary-500 text-white shadow-sm'
-                        : 'bg-gray-100 dark:bg-gray-800 text-text-secondary hover:bg-gray-200 dark:hover:bg-gray-700'
+                        ? "bg-primary-500 text-white shadow-sm"
+                        : "bg-gray-100 dark:bg-gray-800 text-text-secondary hover:bg-gray-200 dark:hover:bg-gray-700"
                     }`}
                   >
                     {type.name} ({type.count})
@@ -425,7 +429,7 @@
                 ))}
               </div>
             </div>
-            
+
             {/* Mobile close filters button */}
             <div className="sm:hidden flex justify-end">
               <Button
@@ -443,74 +447,23 @@
       </Card>
 
       {/* Bulk Actions */}
-      {(selectedNotifications.size > 0 || bulkMode) && (
-        <Card className="bg-primary-50 border-primary-200 dark:bg-primary-900/20 dark:border-primary-800">
-          <CardContent className="p-3 sm:p-4">
-            <div className="flex flex-col sm:flex-row sm:items-center sm:justify-between gap-3">
-              <div className="flex items-center gap-3">
-                <span className="text-sm text-primary-700 dark:text-primary-300">
-                  {selectedNotifications.size > 0 
-                    ? `${selectedNotifications.size} selected`
-                    : 'Bulk select mode'
-                  }
-                </span>
-                {filteredNotifications.length > 0 && (
-                  <div className="flex gap-2">
-                    <button
-                      onClick={selectAll}
-                      className="text-xs text-primary-600 hover:text-primary-800 underline"
-                    >
-                      Select all
-                    </button>
-                    {selectedNotifications.size > 0 && (
-                      <button
-                        onClick={deselectAll}
-                        className="text-xs text-primary-600 hover:text-primary-800 underline"
-                      >
-                        Deselect all
-                      </button>
-                    )}
-                  </div>
-                )}
-              </div>
-              
-              <div className="flex gap-2">
-                {selectedNotifications.size > 0 && (
-                  <>
-                    <Button
-                      variant="outline"
-                      size="sm"
-                      onClick={() => {
-                        selectedNotifications.forEach((id) => markAsRead(id));
-                        setSelectedNotifications(new Set());
-                      }}
-                      className="flex items-center gap-1 text-xs sm:text-sm px-2 sm:px-3 py-2"
-                    >
-                      <Check className="w-4 h-4" />
-                      <span className="hidden sm:inline">Mark read</span>
-                      <span className="sm:hidden">Read</span>
-                    </Button>
-                    <Button
-                      variant="outline"
-                      size="sm"
-                      onClick={deleteSelected}
-                      className="flex items-center gap-1 text-error hover:text-error text-xs sm:text-sm px-2 sm:px-3 py-2"
-                    >
-                      <Trash2 className="w-4 h-4" />
-                      <span className="hidden sm:inline">Delete</span>
-                      <span className="sm:hidden">Del</span>
-                    </Button>
-                  </>
-                )}
+      {selectedNotifications.size > 0 && (
+        <Card className="bg-primary-50 border-primary-200">
+          <CardContent className="p-4">
+            <div className="flex items-center justify-between">
+              <span className="text-sm text-primary-700">
+                {selectedNotifications.size} notification
+                {selectedNotifications.size !== 1 ? "s" : ""} selected
+              </span>
+              <div className="flex items-center gap-2">
                 <Button
-                  variant="ghost"
+                  variant="outline"
                   size="sm"
                   onClick={() => {
-                    setBulkMode(false);
+                    selectedNotifications.forEach((id) => markAsRead(id));
                     setSelectedNotifications(new Set());
                   }}
-<<<<<<< HEAD
-                  className="flex items-center gap-1 cursor-pointer border border-[var(--border-color)] text-[var(--text-color)]  hover:bg-[var(--secondary-btn-hover)]"
+                  className="flex items-center gap-1"
                 >
                   <Check className="w-4 h-4" />
                   Mark as read
@@ -519,13 +472,10 @@
                   variant="outline"
                   size="sm"
                   onClick={deleteSelected}
-                  className="flex items-center gap-1 text-error hover:text-error cursor-pointer border border-[var(--border-color)] text-[var(--text-color)]  hover:bg-[var(--secondary-btn-hover)]"
-=======
-                  className="text-xs sm:text-sm px-2 sm:px-3 py-2"
->>>>>>> ccb85a13
+                  className="flex items-center gap-1 text-error hover:text-error"
                 >
-                  <X className="w-4 h-4" />
-                  <span className="hidden sm:inline">Cancel</span>
+                  <Trash2 className="w-4 h-4" />
+                  Delete
                 </Button>
               </div>
             </div>
@@ -539,7 +489,7 @@
           filteredNotifications.map((notification) => {
             const Icon = notification.icon;
             const isSelected = selectedNotifications.has(notification.id);
-            
+
             return (
               <Card
                 key={notification.id}
@@ -548,8 +498,8 @@
                     ? "border-primary-200 bg-primary-50/50 dark:bg-primary-900/10 dark:border-primary-800"
                     : ""
                 } ${
-                  isSelected 
-                    ? "ring-2 ring-primary-500 border-primary-500" 
+                  isSelected
+                    ? "ring-2 ring-primary-500 border-primary-500"
                     : "hover:shadow-md"
                 } ${
                   bulkMode ? "cursor-default" : "cursor-pointer hover:shadow-lg"
@@ -580,32 +530,23 @@
                       <div
                         className={`p-2 sm:p-2.5 rounded-full ${notification.bgColor} flex-shrink-0`}
                       >
-                        <Icon className={`w-4 h-4 sm:w-5 sm:h-5 ${notification.color}`} />
+                        <Icon
+                          className={`w-4 h-4 sm:w-5 sm:h-5 ${notification.color}`}
+                        />
                       </div>
                     </div>
 
                     {/* Content */}
                     <div className="flex-1 min-w-0">
-<<<<<<< HEAD
                       <div className="flex items-start justify-between gap-4">
                         <div className="flex-1">
-                          <h3 className="font-medium text-text-primary mb-1">
+                          <h3 className="font-semibold text-text-primary mb-1">
                             {notification.title}
-=======
-                      <div className="flex flex-col gap-2">
-                        {/* Title and unread indicator */}
-                        <div className="flex items-start justify-between gap-2">
-                          <div className="flex items-start gap-2 flex-1 min-w-0">
-                            <h3 className="font-semibold text-text-primary text-sm sm:text-base leading-tight flex-1">
-                              {notification.title}
-                            </h3>
->>>>>>> ccb85a13
                             {!notification.read && (
-                              <span className="inline-block w-2 h-2 bg-primary-500 rounded-full flex-shrink-0 mt-2"></span>
+                              <span className="ml-2 inline-block w-2 h-2 bg-primary-500 rounded-full"></span>
                             )}
-<<<<<<< HEAD
                           </h3>
-                          <p className="text-sm  mb-2 leading-relaxed font-normal  text-[var(--text-color)] ">
+                          <p className="text-sm text-text-secondary mb-2 leading-relaxed">
                             {notification.message}
                           </p>
                           <div className="flex items-center gap-4 text-xs text-text-secondary">
@@ -613,44 +554,9 @@
                             <Badge variant="outline" className="text-xs">
                               {notification.type}
                             </Badge>
-=======
->>>>>>> ccb85a13
                           </div>
-                          
-                          {/* Action buttons */}
-                          {!bulkMode && (
-                            <div className="flex items-center gap-1 flex-shrink-0">
-                              {!notification.read && (
-                                <Button
-                                  variant="ghost"
-                                  size="sm"
-                                  onClick={(e) => {
-                                    e.stopPropagation();
-                                    markAsRead(notification.id);
-                                  }}
-                                  className="text-primary-500 hover:bg-primary-100 dark:hover:bg-primary-900/30 p-1.5 sm:p-2"
-                                  title="Mark as read"
-                                >
-                                  <Check className="w-3 h-3 sm:w-4 sm:h-4" />
-                                </Button>
-                              )}
-                              <Button
-                                variant="ghost"
-                                size="sm"
-                                onClick={(e) => {
-                                  e.stopPropagation();
-                                  deleteNotification(notification.id);
-                                }}
-                                className="text-error hover:bg-red-100 dark:hover:bg-red-900/30 p-1.5 sm:p-2"
-                                title="Delete notification"
-                              >
-                                <Trash2 className="w-3 h-3 sm:w-4 sm:h-4" />
-                              </Button>
-                            </div>
-                          )}
                         </div>
 
-<<<<<<< HEAD
                         <div className="flex items-center gap-2">
                           {!notification.read && (
                             <Button
@@ -672,23 +578,10 @@
                               e.stopPropagation();
                               deleteNotification(notification.id);
                             }}
-                            className="text-error hover:text-error cursor-pointer hover:bg-[var(--secondary-btn-hover)]"
-=======
-                        {/* Message */}
-                        <p className="text-xs sm:text-sm text-text-secondary leading-relaxed line-clamp-2 sm:line-clamp-none">
-                          {notification.message}
-                        </p>
-
-                        {/* Meta info */}
-                        <div className="flex flex-col xs:flex-row xs:items-center gap-2 text-xs text-text-secondary">
-                          <span className="flex-shrink-0">{notification.time}</span>
-                          <Badge 
-                            variant="outline" 
-                            className="text-xs w-fit px-2 py-0.5"
->>>>>>> ccb85a13
+                            className="text-error hover:text-error cursor-pointer hover:bg-[var(--secondary-btn-hover2)]"
                           >
-                            {notification.type}
-                          </Badge>
+                            <Trash2 className="w-4 h-4" />
+                          </Button>
                         </div>
                       </div>
                     </div>
