import { useState, useEffect } from "react";
import {
  Card,
  CardHeader,
  CardTitle,
  CardContent,
} from "../components/ui/Card";
import Button from "../components/ui/Button";
import Input from "../components/ui/Input";
import Badge from "../components/ui/Badge";
import { apiService } from "../services/api";
import {
  Save,
  Eye,
  Zap,
  Mic,
  Volume2,
  Globe,
  Tag,
  BookOpen,
  Sparkles,
  Palette,
  Target,
  Clock,
  AlertCircle,
  CheckCircle,
<<<<<<< HEAD
  Loader2,
} from "lucide-react";
import RichTextEditor from "../components/ui/RichTextEditor";
import Modal from "../components/ui/Modal";
import CustomDropdown from "../components/ui/CustomDropdown";
=======
} from 'lucide-react';
import Modal from '../components/ui/Modal';
import { useToast } from '../hooks/useToast'; // Corrected import to use named export
import AdvancedRichTextEditor from '../components/ui/AdvancedRichTextEditor';
>>>>>>> 1045a219

// Debounce function to limit how often an expensive function is called
const debounce = (fn, delay) => {
  let t;
  return (...args) => {
    clearTimeout(t);
    t = setTimeout(() => fn(...args), delay);
  };
};

const CreateBlogPage = () => {
  const [formData, setFormData] = useState({
    title: "",
    content: "",
    summary: "",
    tags: [],
    mood: "",
    language: "en",
    series: "",
    isPublic: true,
    allowComments: true,
    generateTTS: false,
    coverImage: "",
  });

  const [loading, setLoading] = useState(false);
  const [aiGenerating, setAiGenerating] = useState(false);
  const [previewMode, setPreviewMode] = useState(false);
  const [currentTag, setCurrentTag] = useState("");
  const [showPublish, setShowPublish] = useState(false);
  const [errors, setErrors] = useState([]);
  const [showShortcuts, setShowShortcuts] = useState(false);
<<<<<<< HEAD
  const [canvasTheme, setCanvasTheme] = useState("white"); // 'white' | 'sepia' | 'dark'
=======
  const [canvasTheme, setCanvasTheme] = useState('white');
>>>>>>> 1045a219
  const [lastSavedAt, setLastSavedAt] = useState(null);
  const [isFullscreen, setIsFullscreen] = useState(false);
  const [tagQuery, setTagQuery] = useState("");

  const { addToast } = useToast();

  const suggestedTags = [
    "Technology",
    "AI",
    "Programming",
    "Design",
    "Business",
    "Marketing",
    "Health",
    "Fitness",
    "Travel",
    "Food",
    "Lifestyle",
    "Education",
    "Science",
    "Environment",
    "Politics",
    "Entertainment",
    "Sports",
  ];

  const allTags = suggestedTags;
  const filteredTags = allTags
    .filter((t) => t.toLowerCase().includes(tagQuery.toLowerCase()))
    .filter((t) => !formData.tags.includes(t))
    .slice(0, 6);

  const handleInputChange = (field, value) => {
    setFormData((prev) => ({ ...prev, [field]: value }));
  };

  const handleAddTag = () => {
<<<<<<< HEAD
    if (currentTag.trim() && !formData.tags.includes(currentTag.trim())) {
      setFormData((prev) => ({
        ...prev,
        tags: [...prev.tags, currentTag.trim()],
      }));
      setCurrentTag("");
=======
    const tagToAdd = currentTag.trim();
    if (tagToAdd && !formData.tags.includes(tagToAdd) && formData.tags.length < 5) {
      setFormData(prev => ({
        ...prev,
        tags: [...prev.tags, tagToAdd]
      }));
      setCurrentTag('');
      addToast({ type: 'success', message: `Tag '${tagToAdd}' added.` });
    } else if (formData.tags.length >= 5) {
      addToast({ type: 'warning', message: 'Maximum 5 tags allowed.' });
>>>>>>> 1045a219
    }
  };

  const handleRemoveTag = (tagToRemove) => {
    setFormData((prev) => ({
      ...prev,
      tags: prev.tags.filter((tag) => tag !== tagToRemove),
    }));
    addToast({ type: 'info', message: `Tag '${tagToRemove}' removed.` });
  };

  const handleCoverUpload = async () => {
    try {
      const input = document.createElement("input");
      input.type = "file";
      input.accept = "image/*";
      input.onchange = async () => {
        const file = input.files?.[0];
        if (!file) return;
<<<<<<< HEAD
        const resp = await apiService.upload("/uploads/image", file);
        const url = resp.data.url.startsWith("http")
          ? resp.data.url
          : `/api${resp.data.url}`;
        handleInputChange("coverImage", url);
      };
      input.click();
    } catch (e) {
      console.error("Cover upload failed", e);
=======
        const resp = await apiService.upload('/uploads/image', file);
        const url = resp.data.url.startsWith('http') ? resp.data.url : `/api${resp.data.url}`;
        handleInputChange('coverImage', url);
        addToast({ type: 'success', message: 'Cover image uploaded.' });
      };
      input.click();
    } catch (e) {
      console.error('Cover upload failed', e);
      addToast({ type: 'error', message: 'Failed to upload cover image.' });
>>>>>>> 1045a219
    }
  };

  const generateAISummary = async () => {
    if (!formData.content.trim()) {
      addToast({ type: 'warning', message: 'Please write some content first.' });
      return;
    }
    setAiGenerating(true);
    try {
<<<<<<< HEAD
      await new Promise((resolve) => setTimeout(resolve, 2000));
      const mockSummary = `This article explores ${formData.title.toLowerCase()} and provides insights into the latest trends and developments. Readers will discover practical tips and actionable strategies to implement in their own work.`;
      setFormData((prev) => ({ ...prev, summary: mockSummary }));
    } catch (error) {
      console.error("Error generating summary:", error);
=======
      // Replaced mock with actual API call
      const response = await apiService.post('/ai/summary', { content: formData.content });
      setFormData(prev => ({ ...prev, summary: response.data.summary }));
      addToast({ type: 'success', message: 'AI summary generated successfully!' });
    } catch (error) {
      console.error('Error generating summary:', error);
      addToast({ type: 'error', message: 'Failed to generate AI summary.' });
>>>>>>> 1045a219
    } finally {
      setAiGenerating(false);
    }
  };

  const generateTTS = async () => {
    if (!formData.content.trim()) {
      addToast({ type: 'warning', message: 'Please write some content first.' });
      return;
    }
    setLoading(true);
    try {
<<<<<<< HEAD
      await new Promise((resolve) => setTimeout(resolve, 3000));
      console.log("TTS generated successfully");
    } catch (error) {
      console.error("Error generating TTS:", error);
=======
      // Replaced mock with actual API call
      await apiService.post('/tts/generate', { text: formData.content, blogId: 'new-blog-temp-id' });
      addToast({ type: 'success', message: 'Audio version is being generated.' });
    } catch (error) {
      console.error('Error generating TTS:', error);
      addToast({ type: 'error', message: 'Failed to generate TTS audio.' });
>>>>>>> 1045a219
    } finally {
      setLoading(false);
    }
  };

  const handleSave = async (isDraft = false) => {
    setLoading(true);
    try {
      const moodMap = {
        motivational: "Motivational",
        thoughtful: "Thoughtful",
        educational: "Educational",
      };
      const payload = {
        title: formData.title,
        content: formData.content,
        summary: formData.summary,
        tags: formData.tags,
        mood: moodMap[formData.mood] || "Other",
        language: formData.language || "en",
        seriesId: formData.series || undefined,
        status: isDraft ? "draft" : "published",
        coverImage: formData.coverImage || undefined,
      };
      const res = await apiService.post("/blogs/addBlog", payload);
      console.log("Blog saved:", res.data);
      if (!isDraft) {
<<<<<<< HEAD
        localStorage.removeItem("createBlogDraft");
      }
    } catch (error) {
      console.error("Error saving blog:", error);
=======
        localStorage.removeItem('createBlogDraft');
        addToast({ type: 'success', message: 'Blog published successfully!' });
      } else {
        addToast({ type: 'success', message: 'Draft saved successfully!' });
      }
    } catch (error) {
      console.error('Error saving blog:', error);
      addToast({ type: 'error', message: 'Failed to save blog.' });
>>>>>>> 1045a219
    } finally {
      setLoading(false);
    }
  };

<<<<<<< HEAD
  const plainText = (formData.content || "")
    .replace(/<style[^>]*>[\s\S]*?<\/style>/gi, " ")
    .replace(/<script[^>]*>[\s\S]*?<\/script>/gi, " ")
    .replace(/<[^>]+>/g, " ")
    .replace(/&nbsp;|&amp;|&lt;|&gt;|&quot;|&#39;/g, " ")
=======
  // Function to extract plain text and calculate word count/read time
  const plainText = (formData.content || '')
    .replace(/<style[^>]*>[\s\S]*?<\/style>/gi, ' ')
    .replace(/<script[^>]*>[\s\S]*?<\/script>/gi, ' ')
    .replace(/<[^>]+>/g, ' ')
    .replace(/&nbsp;|&amp;|&lt;|&gt;|&quot;|&#39;/g, ' ')
>>>>>>> 1045a219
    .trim();
  const wordCount = plainText.split(/\s+/).filter(Boolean).length;
  const readTime = Math.ceil(wordCount / 200);

  // Validation function for publishing
  const validateBeforePublish = () => {
    const e = [];
    if (!formData.title.trim()) e.push("Title is required");
    if (!plainText) e.push("Content cannot be empty");
    if (formData.tags.length === 0) e.push("Add at least one tag");
    setErrors(e);
    return e.length === 0;
  };

  const openPublish = () => {
    if (validateBeforePublish()) {
      setShowPublish(true);
    } else {
      setShowPublish(true);
      addToast({ type: 'error', message: 'Please fix the errors before publishing.' });
    }
  };

  const confirmPublish = async () => {
    if (!validateBeforePublish()) return;
    await handleSave(false);
    setShowPublish(false);
  };

  // Debounced function to save draft to local storage
  const debouncedPersist = debounce((data) => {
    try {
      localStorage.setItem("createBlogDraft", JSON.stringify(data));
      setLastSavedAt(new Date());
    } catch (e) {
      console.warn("Persist draft failed", e);
    }
  }, 800);

  // Effect to load draft from local storage on component mount
  useEffect(() => {
    try {
      const saved = localStorage.getItem("createBlogDraft");
      if (saved) {
        const parsed = JSON.parse(saved);
        setFormData((prev) => ({ ...prev, ...parsed }));
      }
    } catch (e) {
      console.warn("Failed to restore draft", e);
    }
  }, []);

  // Effect to persist draft to local storage on form data change
  useEffect(() => {
    debouncedPersist(formData);
  }, [formData]);

  const moods = [
    {
      id: "motivational",
      name: "Motivational",
      icon: "🚀",
      color: "bg-orange-100 text-orange-800",
    },
    {
      id: "thoughtful",
      name: "Thoughtful",
      icon: "🤔",
      color: "bg-blue-100 text-blue-800",
    },
    {
      id: "humorous",
      name: "Humorous",
      icon: "😄",
      color: "bg-yellow-100 text-yellow-800",
    },
    {
      id: "educational",
      name: "Educational",
      icon: "📚",
      color: "bg-green-100 text-green-800",
    },
    {
      id: "inspirational",
      name: "Inspirational",
      icon: "✨",
      color: "bg-purple-100 text-purple-800",
    },
    {
      id: "technical",
      name: "Technical",
      icon: "⚙️",
      color: "bg-gray-100 text-gray-800",
    },
  ];
  const visibilityOptions = [
    { id: "public", name: "Public" },
    { id: "private", name: "Private" },
  ];

  const languages = [
    { code: "en", name: "English", flag: "🇺🇸" },
    { code: "es", name: "Spanish", flag: "🇪🇸" },
    { code: "fr", name: "French", flag: "🇫🇷" },
    { code: "de", name: "German", flag: "🇩🇪" },
    { code: "it", name: "Italian", flag: "🇮🇹" },
    { code: "pt", name: "Portuguese", flag: "🇵🇹" },
    { code: "ja", name: "Japanese", flag: "🇯🇵" },
    { code: "ko", name: "Korean", flag: "🇰🇷" },
    { code: "zh", name: "Chinese", flag: "🇨🇳" },
    { code: "hi", name: "Hindi", flag: "🇮🇳" },
  ];

  return (
    <div className="max-w-6xl mx-auto p-6 space-y-8">
      <div className="flex flex-col lg:flex-row lg:items-center lg:justify-between gap-4">
        <div>
          <h1 className="text-3xl font-bold text-text-primary">
            Create New Blog Post
          </h1>
          <p className="text-text-secondary">
            Share your thoughts with the VocalInk community
          </p>
        </div>
        <div className="flex items-center gap-3">
          <Button
            variant="outline"
            onClick={() => setPreviewMode(!previewMode)}
            className="flex items-center gap-2 border border-[var(--border-color)] hover:bg-[var(--secondary-btn-hover2)]"
          >
            <Eye className="w-4 h-4" />
            {previewMode ? "Edit" : "Preview"}
          </Button>
          <Button
            variant="outline"
            onClick={() => handleSave(true)}
            loading={loading}
            className="flex items-center gap-2 border border-[var(--border-color)] hover:bg-[var(--secondary-btn-hover2)]"
          >
            <Save className="w-4 h-4" />
            Save Draft
          </Button>
          <Button
            onClick={openPublish}
            loading={loading}
            className="flex items-center gap-2 bg-[var(--secondary-btn2)] hover:bg-[var(--secondary-btn-hover2)] text-[var(--text-color)]"
          >
            <BookOpen className="w-4 h-4" />
            Publish
          </Button>
        </div>
      </div>
      <div className="grid grid-cols-1 lg:grid-cols-3 gap-8">
        <div className="lg:col-span-2 space-y-6">
          <Card>
            <CardContent className="p-6">
              <div className="space-y-4">
                <div>
                  <label className="block text-sm font-medium text-text-primary mb-2">
                    Title *
                  </label>
                  <input
                    type="text"
                    placeholder="Title"
                    value={formData.title}
                    onChange={(e) => handleInputChange("title", e.target.value)}
                    className="w-full bg-transparent outline-none text-3xl lg:text-4xl font-extrabold tracking-tight placeholder:text-[var(--placeholder-texts)] border-b border-transparent focus:border-border pb-2"
                  />
                </div>
                <div className="flex items-center gap-4 text-sm text-text-secondary">
                  <span className="flex items-center gap-1">
                    <Clock className="w-4 h-4" />
                    {readTime} min read
                  </span>
                  <span className="flex items-center gap-1">
                    <Target className="w-4 h-4" />
                    {wordCount} words
                  </span>
                  <span className="hidden md:inline-flex items-center gap-1">
                    <button
                      onClick={() => setShowShortcuts(true)}
                      className="underline hover:no-underline"
                    >
                      Keyboard shortcuts
                    </button>
                  </span>
                  {lastSavedAt && (
                    <span className="text-xs ml-2">
                      Last saved {lastSavedAt.toLocaleTimeString()}
                    </span>
                  )}
                  <span className="ml-auto inline-flex items-center gap-2">
                    <span>Canvas</span>
                    <CustomDropdown
                      value={canvasTheme}
                      onChange={setCanvasTheme}
                      options={[
                        { id: "white", name: "White" },
                        { id: "sepia", name: "Sepia" },
                        { id: "dark", name: "Dark" },
                      ]}
                    />
                    <Button
                      variant="outline"
                      size="sm"
                      onClick={() => setIsFullscreen(true)}
                      className=" border border-[var(--border-color)]"
                    >
                      Full screen
                    </Button>
                  </span>
                </div>
              </div>
            </CardContent>
          </Card>
          <Card>
            <CardHeader>
              <CardTitle className="flex items-center justify-between ">
                <span className="font-medium">Content *</span>
                <div className="flex items-center gap-2 ">
                  <Button
                    variant="outline"
                    size="sm"
                    onClick={generateAISummary}
                    loading={aiGenerating}
                    className="flex items-center gap-1 hover:bg-[var(--secondary-btn-hover2)]"
                  >
                    <Sparkles className="w-4 h-4" />
                    AI Summary
                  </Button>
                  <Button
                    variant="outline"
                    size="sm"
                    onClick={generateTTS}
                    loading={loading}
                    className="flex items-center gap-1 hover:bg-[var(--secondary-btn-hover2)]"
                  >
                    <Volume2 className="w-4 h-4" />
                    Generate TTS
                  </Button>
                </div>
              </CardTitle>
            </CardHeader>
            <CardContent className="p-6">
              {!previewMode ? (
                <AdvancedRichTextEditor
                  value={formData.content}
                  onChange={(html) => handleInputChange("content", html)}
                  className={`${canvasTheme === "white" ? "" : canvasTheme === "sepia" ? "sepia" : "dark"} min-h-96`}
                />
              ) : (
                <div
                  className="prose max-w-none"
                  dangerouslySetInnerHTML={{
                    __html:
                      formData.content || "<p><em>No content yet</em></p>",
                  }}
                />
              )}
            </CardContent>
          </Card>
          {formData.summary && (
            <Card>
              <CardHeader>
                <CardTitle className="flex items-center gap-2">
                  <Sparkles className="w-5 h-5 text-primary-500" />
                  AI-Generated Summary
                </CardTitle>
              </CardHeader>
              <CardContent className="p-6">
                <p className="text-text-primary leading-relaxed">
                  {formData.summary}
                </p>
                <div className="mt-4 flex items-center gap-2">
                  <CheckCircle className="w-4 h-4 text-success" />
                  <span className="text-sm text-success">
                    Summary generated successfully
                  </span>
                </div>
              </CardContent>
            </Card>
          )}
        </div>
        <div className="space-y-6">
          <Card>
            <CardHeader>
              <CardTitle className="flex items-center gap-2 font-medium">
                <Palette className="w-5 h-5 text-primary-500" />
                Mood
              </CardTitle>
            </CardHeader>
            <CardContent className="p-6">
              <div className="grid grid-cols-2 gap-2">
                {moods.map((mood) => (
                  <button
                    key={mood.id}
                    onClick={() => handleInputChange("mood", mood.id)}
                    className={`p-3 rounded-lg border-2 transition-all duration-200 text-left ${
                      formData.mood === mood.id
                        ? "  bg-primary-50"
                        : " border border-[var(--border-color)] hover:border-primary-200"
                    }`}
                  >
                    <div className="text-lg mb-1">{mood.icon}</div>
                    <div className="text-sm font-medium text-text-primary">
                      {mood.name}
                    </div>
                  </button>
                ))}
              </div>
            </CardContent>
          </Card>
          <Card>
            <CardHeader>
              <CardTitle className="flex items-center gap-2 font-medium">
                <Globe className="w-5 h-5 text-primary-500" />
                Language
              </CardTitle>
            </CardHeader>
            <CardContent className="p-6">
              <CustomDropdown
                label="Language"
                value={formData.language} // selected value
                onChange={(val) => handleInputChange("language", val)} // update formData
                options={languages} // your array of languages
                optionLabelKey="name" // which key should be shown as label
                optionValueKey="code" // which key should be used as value
              />
            </CardContent>
          </Card>
          <Card>
            <CardHeader>
              <CardTitle className="flex items-center gap-2 font-medium">
                <Tag className="w-5 h-5 text-primary-500" />
                Tags
              </CardTitle>
            </CardHeader>
            <CardContent className="p-6">
              <div className="space-y-4">
                <div className="flex gap-2">
                  <Input
                    type="text"
                    placeholder="Add a tag..."
                    value={tagQuery}
                    onChange={(e) => setTagQuery(e.target.value)}
                    onKeyPress={(e) => {
                      if (e.key === "Enter") {
                        const tag = tagQuery.trim();
<<<<<<< HEAD
                        if (
                          tag &&
                          !formData.tags.includes(tag) &&
                          formData.tags.length < 5
                        ) {
                          setFormData((prev) => ({
                            ...prev,
                            tags: [...prev.tags, tag],
                          }));
                          setTagQuery("");
=======
                        if (tag && !formData.tags.includes(tag) && formData.tags.length < 5) {
                          setFormData(prev => ({ ...prev, tags: [...prev.tags, tag] }));
                          setTagQuery('');
                          addToast({ type: 'success', message: `Tag '${tag}' added.` });
                        } else if (formData.tags.length >= 5) {
                          addToast({ type: 'warning', message: 'Maximum 5 tags allowed.' });
>>>>>>> 1045a219
                        }
                      }
                    }}
                    className="flex-1 border border-[var(--border-color)]"
                  />
<<<<<<< HEAD
                  <Button
                    className="border-none text-[var(--text-color)] bg-[var(--secondary-btn2)] hover:bg-[var(--secondary-btn-hover2)] py-1"
                    onClick={() => {
                      const tag = tagQuery.trim();
                      if (
                        tag &&
                        !formData.tags.includes(tag) &&
                        formData.tags.length < 5
                      ) {
                        setFormData((prev) => ({
                          ...prev,
                          tags: [...prev.tags, tag],
                        }));
                        setTagQuery("");
                      }
                    }}
                    size="sm"
                  >
                    Add
                  </Button>
=======
                  <Button onClick={() => {
                    const tag = tagQuery.trim();
                    if (tag && !formData.tags.includes(tag) && formData.tags.length < 5) {
                      setFormData(prev => ({ ...prev, tags: [...prev.tags, tag] }));
                      setTagQuery('');
                      addToast({ type: 'success', message: `Tag '${tag}' added.` });
                    } else if (formData.tags.length >= 5) {
                      addToast({ type: 'warning', message: 'Maximum 5 tags allowed.' });
                    }
                  }} size="sm">Add</Button>
>>>>>>> 1045a219
                </div>

                {filteredTags.length > 0 && (
                  <div className="flex flex-wrap gap-2">
                    {filteredTags.map((t) => (
<<<<<<< HEAD
                      <button
                        key={t}
                        onClick={() => {
                          if (formData.tags.length < 5) {
                            setFormData((prev) => ({
                              ...prev,
                              tags: [...prev.tags, t],
                            }));
                            setTagQuery("");
                          }
                        }}
                        className="px-2 py-1 rounded bg-secondary-100 hover:bg-secondary-200 text-xs"
                      >
                        {t}
                      </button>
=======
                      <button key={t} onClick={() => {
                        if (formData.tags.length < 5) {
                          setFormData(prev => ({ ...prev, tags: [...prev.tags, t] }));
                          setTagQuery('');
                          addToast({ type: 'success', message: `Tag '${t}' added.` });
                        } else {
                          addToast({ type: 'warning', message: 'Maximum 5 tags allowed.' });
                        }
                      }} className="px-2 py-1 rounded bg-secondary-100 hover:bg-secondary-200 text-xs cursor-pointer">{t}</button>
>>>>>>> 1045a219
                    ))}
                  </div>
                )}

                {formData.tags.length > 0 && (
                  <div className="flex flex-wrap gap-2">
                    {formData.tags.map((tag) => (
                      <Badge
                        key={tag}
                        variant="default"
                        className="flex items-center gap-1"
                      >
                        {tag}
                        <button
                          onClick={() => handleRemoveTag(tag)}
                          className="ml-1 hover:text-error cursor-pointer"
                        >
                          ×
                        </button>
                      </Badge>
                    ))}
                    {formData.tags.length >= 5 && (
                      <span className="text-xs text-text-secondary">
                        Max 5 tags
                      </span>
                    )}
                  </div>
                )}
                <div>
                  <p className="text-sm text-text-secondary mb-2">
                    Suggested tags:
                  </p>
                  <div className="flex flex-wrap gap-1">
                    {suggestedTags.slice(0, 8).map((tag) => (
                      <button
                        key={tag}
                        onClick={() => {
<<<<<<< HEAD
                          if (
                            !formData.tags.includes(tag) &&
                            formData.tags.length < 5
                          ) {
                            setFormData((prev) => ({
                              ...prev,
                              tags: [...prev.tags, tag],
                            }));
=======
                          if (!formData.tags.includes(tag) && formData.tags.length < 5) {
                            setFormData(prev => ({ ...prev, tags: [...prev.tags, tag] }));
                            addToast({ type: 'success', message: `Tag '${tag}' added.` });
                          } else if (formData.tags.length >= 5) {
                            addToast({ type: 'warning', message: 'Maximum 5 tags allowed.' });
>>>>>>> 1045a219
                          }
                        }}
                        className="text-xs px-2 py-1 bg-secondary-100 text-text-secondary rounded hover:bg-secondary-200 transition-colors"
                      >
                        {tag}
                      </button>
                    ))}
                  </div>
                </div>
              </div>
            </CardContent>
          </Card>
          <Card>
            <CardHeader>
              <CardTitle className="flex items-center gap-2 font-medium">
                <BookOpen className="w-5 h-5 text-primary-500" />
                Series (Optional)
              </CardTitle>
            </CardHeader>
            <CardContent className="p-6">
              <Input
                className="border border-[var(--border-color)] text-[var(--text-color)]"
                type="text"
                placeholder="Add to a series..."
                value={formData.series}
                onChange={(e) => handleInputChange("series", e.target.value)}
              />
            </CardContent>
          </Card>
          <Card>
            <CardHeader>
              <CardTitle className="flex items-center gap-2 font-medium">
                <Globe className="w-5 h-5 text-primary-500 " />
                Settings
              </CardTitle>
            </CardHeader>
            <CardContent className="p-6 space-y-4">
              <label className="flex items-center gap-3">
                <input
                  type="checkbox"
                  checked={formData.isPublic}
                  onChange={(e) =>
                    handleInputChange("isPublic", e.target.checked)
                  }
                  className="h-4 w-4 text-primary-500 focus:ring-primary-500 border-border rounded"
                />
                <span className="text-sm text-text-primary">
                  Make this post public
                </span>
              </label>
              <label className="flex items-center gap-3">
                <input
                  type="checkbox"
                  checked={formData.allowComments}
                  onChange={(e) =>
                    handleInputChange("allowComments", e.target.checked)
                  }
                  className="h-4 w-4 text-primary-500 focus:ring-primary-500 border-border rounded"
                />
                <span className="text-sm text-text-primary">
                  Allow comments
                </span>
              </label>
              <label className="flex items-center gap-3">
                <input
                  type="checkbox"
                  checked={formData.generateTTS}
                  onChange={(e) =>
                    handleInputChange("generateTTS", e.target.checked)
                  }
                  className="h-4 w-4 text-primary-500 focus:ring-primary-500 border-border rounded"
                />
                <span className="text-sm text-text-primary">
                  Generate audio version
                </span>
              </label>
            </CardContent>
          </Card>
          <Card>
            <CardHeader>
              <CardTitle className="flex items-center gap-2 font-medium">
                <AlertCircle className="w-5 h-5" />
                Publishing Tips
              </CardTitle>
            </CardHeader>
            <CardContent className="p-6">
              <ul className="space-y-2 text-sm text-primary-700">
                <li>• Use a compelling title to grab attention</li>
                <li>• Include relevant tags for better discovery</li>
                <li>• Choose the right mood for your content</li>
                <li>• Consider creating a series for related posts</li>
                <li>• Enable TTS for better accessibility</li>
              </ul>
            </CardContent>
          </Card>
        </div>
      </div>
<<<<<<< HEAD

      {/* Publish Modal */}
      <Modal
        isOpen={showPublish}
        onClose={() => setShowPublish(false)}
        title="Publish story"
      >
=======
      <Modal isOpen={showPublish} onClose={() => setShowPublish(false)} title="Publish story">
>>>>>>> 1045a219
        <div className="space-y-4">
          {errors.length > 0 && (
            <div className="p-3 rounded border border-error/40 text-error text-sm">
              <ul className="list-disc pl-5">
                {errors.map((er) => (
                  <li key={er}>{er}</li>
                ))}
              </ul>
            </div>
          )}
          <div className="space-y-2">
            <label className="text-sm text-text-secondary">Title</label>
            <Input
              value={formData.title}
              onChange={(e) => handleInputChange("title", e.target.value)}
              placeholder="Add a title"
            />
          </div>
          <div className="space-y-2">
            <label className="text-sm text-text-secondary">
              Tags (up to 5)
            </label>
            <div className="flex gap-2">
              <Input
                value={currentTag}
                className="border border-[var(--border-color)] text-[var(--text-color)] "
                onChange={(e) => setCurrentTag(e.target.value)}
                placeholder="Add a tag"
                onKeyPress={(e) => e.key === "Enter" && handleAddTag()}
              />
              <Button
                size="sm"
                onClick={handleAddTag}
                className="border-none text-[var(--text-color)] hover:bg-[var(--secondary-btn-hover2)] bg-[var(--secondary-btn2)]"
              >
                Add
              </Button>
            </div>
            <div className="flex flex-wrap gap-2 mt-1">
              {formData.tags.map((tag) => (
                <Badge
                  key={tag}
                  variant="default"
                  className="flex items-center gap-1"
                >
                  {tag}
<<<<<<< HEAD
                  <button
                    onClick={() => handleRemoveTag(tag)}
                    className="ml-1 hover:text-error"
                  >
                    ×
                  </button>
=======
                  <button onClick={() => handleRemoveTag(tag)} className="ml-1 hover:text-error cursor-pointer">×</button>
>>>>>>> 1045a219
                </Badge>
              ))}
            </div>
          </div>
          <div className="space-y-2">
            <label className="text-sm text-text-secondary">Cover image</label>
            <div className="flex gap-2">
              <Input
                value={formData.coverImage}
                onChange={(e) =>
                  handleInputChange("coverImage", e.target.value)
                }
                className="text-[var(--text-color)] border border-[var(--border-color)] "
                placeholder="Paste image URL"
              />
              <Button
                variant="outline"
                className=" border-none text-[var(--text-color)] hover:bg-[var(--secondary-btn-hover2)] bg-[var(--secondary-btn2)] py-1"
                onClick={handleCoverUpload}
              >
                Upload
              </Button>
            </div>
            {formData.coverImage && (
              <img
                src={formData.coverImage}
                alt="Cover"
                className="mt-2 w-full rounded border border-border"
              />
            )}
          </div>
          <div className="space-y-2">
            <CustomDropdown
              label="Visibility"
              value={formData.isPublic ? "public" : "private"}
              onChange={(val) =>
                handleInputChange("isPublic", val === "public")
              }
              options={visibilityOptions}
            />
          </div>
        </div>
        <div className="flex justify-end gap-2 mt-4">
          <Button
            variant="outline"
            onClick={() => setShowPublish(false)}
            className="hover:bg-[var(--secondary-btn-hover2)] bg-[var(--secondary-btn2)] border-none"
          >
            Cancel
          </Button>
          <Button
            onClick={confirmPublish}
            disabled={loading}
            loading={loading}
            className="bg-indigo-500 hover:bg-indigo-600"
          >
            Publish
          </Button>
        </div>
      </Modal>
<<<<<<< HEAD

      {/* Shortcuts Modal */}
      <Modal
        isOpen={showShortcuts}
        onClose={() => setShowShortcuts(false)}
        title="Keyboard shortcuts"
      >
=======
      <Modal isOpen={showShortcuts} onClose={() => setShowShortcuts(false)} title="Keyboard shortcuts">
>>>>>>> 1045a219
        <div className="grid grid-cols-1 md:grid-cols-2 gap-3 text-sm">
          <div>
            <div className="font-medium mb-1">Formatting</div>
            <ul className="space-y-1">
              <li>Bold: Ctrl/⌘ + B</li>
              <li>Italic: Ctrl/⌘ + I</li>
              <li>Bullet list: Ctrl/⌘ + Shift + 8</li>
              <li>Ordered list: Ctrl/⌘ + Shift + 7</li>
              <li>Code block: Ctrl/⌘ + Alt + C</li>
              <li>Blockquote: Ctrl/⌘ + Shift + 9</li>
            </ul>
          </div>
          <div>
            <div className="font-medium mb-1">Editing</div>
            <ul className="space-y-1">
              <li>Undo: Ctrl/⌘ + Z</li>
              <li>Redo: Ctrl/⌘ + Shift + Z</li>
              <li>Heading 1/2/3: Ctrl/⌘ + Alt + 1/2/3</li>
              <li>Link: Ctrl/⌘ + K</li>
            </ul>
          </div>
        </div>
        <div className="flex justify-end mt-4">
          <Button variant="outline" onClick={() => setShowShortcuts(false)}>
            Close
          </Button>
        </div>
      </Modal>
      {isFullscreen && (
        <div className="fixed inset-0 z-50 bg-background/95 backdrop-blur-sm">
          <div className="max-w-5xl mx-auto p-4 h-full flex flex-col gap-3">
            <div className="flex items-center justify-between mt-20">
              <div className="text-sm text-text-secondary">
                Distraction-free mode
              </div>
              <div className="flex items-center gap-2">
                <CustomDropdown
                  value={canvasTheme}
                  onChange={setCanvasTheme}
                  options={[
                    { id: "white", name: "White" },
                    { id: "sepia", name: "Sepia" },
                    { id: "dark", name: "Dark" },
                  ]}
                />

                <Button
                  variant="outline"
                  size="sm"
                  onClick={() => setIsFullscreen(false)}
                >
                  Exit
                </Button>
              </div>
            </div>
            <div className="flex-1 overflow-auto">
              <div className="p-2">
                <AdvancedRichTextEditor
                  value={formData.content}
                  onChange={(html) => handleInputChange("content", html)}
                  className={`${canvasTheme === "white" ? "" : canvasTheme === "sepia" ? "sepia" : "dark"} min-h-[70vh]`}
                />
              </div>
            </div>
          </div>
        </div>
      )}
    </div>
  );
};

export default CreateBlogPage;<|MERGE_RESOLUTION|>--- conflicted
+++ resolved
@@ -24,18 +24,18 @@
   Clock,
   AlertCircle,
   CheckCircle,
-<<<<<<< HEAD
+ buttons-color/hover
   Loader2,
 } from "lucide-react";
 import RichTextEditor from "../components/ui/RichTextEditor";
 import Modal from "../components/ui/Modal";
 import CustomDropdown from "../components/ui/CustomDropdown";
-=======
+
 } from 'lucide-react';
 import Modal from '../components/ui/Modal';
 import { useToast } from '../hooks/useToast'; // Corrected import to use named export
 import AdvancedRichTextEditor from '../components/ui/AdvancedRichTextEditor';
->>>>>>> 1045a219
+ master
 
 // Debounce function to limit how often an expensive function is called
 const debounce = (fn, delay) => {
@@ -68,11 +68,11 @@
   const [showPublish, setShowPublish] = useState(false);
   const [errors, setErrors] = useState([]);
   const [showShortcuts, setShowShortcuts] = useState(false);
-<<<<<<< HEAD
+ buttons-color/hover
   const [canvasTheme, setCanvasTheme] = useState("white"); // 'white' | 'sepia' | 'dark'
-=======
+
   const [canvasTheme, setCanvasTheme] = useState('white');
->>>>>>> 1045a219
+ master
   const [lastSavedAt, setLastSavedAt] = useState(null);
   const [isFullscreen, setIsFullscreen] = useState(false);
   const [tagQuery, setTagQuery] = useState("");
@@ -110,14 +110,14 @@
   };
 
   const handleAddTag = () => {
-<<<<<<< HEAD
+ buttons-color/hover
     if (currentTag.trim() && !formData.tags.includes(currentTag.trim())) {
       setFormData((prev) => ({
         ...prev,
         tags: [...prev.tags, currentTag.trim()],
       }));
       setCurrentTag("");
-=======
+
     const tagToAdd = currentTag.trim();
     if (tagToAdd && !formData.tags.includes(tagToAdd) && formData.tags.length < 5) {
       setFormData(prev => ({
@@ -128,7 +128,7 @@
       addToast({ type: 'success', message: `Tag '${tagToAdd}' added.` });
     } else if (formData.tags.length >= 5) {
       addToast({ type: 'warning', message: 'Maximum 5 tags allowed.' });
->>>>>>> 1045a219
+ master
     }
   };
 
@@ -148,7 +148,7 @@
       input.onchange = async () => {
         const file = input.files?.[0];
         if (!file) return;
-<<<<<<< HEAD
+buttons-color/hover
         const resp = await apiService.upload("/uploads/image", file);
         const url = resp.data.url.startsWith("http")
           ? resp.data.url
@@ -158,7 +158,7 @@
       input.click();
     } catch (e) {
       console.error("Cover upload failed", e);
-=======
+
         const resp = await apiService.upload('/uploads/image', file);
         const url = resp.data.url.startsWith('http') ? resp.data.url : `/api${resp.data.url}`;
         handleInputChange('coverImage', url);
@@ -168,7 +168,7 @@
     } catch (e) {
       console.error('Cover upload failed', e);
       addToast({ type: 'error', message: 'Failed to upload cover image.' });
->>>>>>> 1045a219
+ master
     }
   };
 
@@ -179,13 +179,13 @@
     }
     setAiGenerating(true);
     try {
-<<<<<<< HEAD
+ buttons-color/hover
       await new Promise((resolve) => setTimeout(resolve, 2000));
       const mockSummary = `This article explores ${formData.title.toLowerCase()} and provides insights into the latest trends and developments. Readers will discover practical tips and actionable strategies to implement in their own work.`;
       setFormData((prev) => ({ ...prev, summary: mockSummary }));
     } catch (error) {
       console.error("Error generating summary:", error);
-=======
+
       // Replaced mock with actual API call
       const response = await apiService.post('/ai/summary', { content: formData.content });
       setFormData(prev => ({ ...prev, summary: response.data.summary }));
@@ -193,7 +193,7 @@
     } catch (error) {
       console.error('Error generating summary:', error);
       addToast({ type: 'error', message: 'Failed to generate AI summary.' });
->>>>>>> 1045a219
+ master
     } finally {
       setAiGenerating(false);
     }
@@ -206,19 +206,19 @@
     }
     setLoading(true);
     try {
-<<<<<<< HEAD
+ buttons-color/hover
       await new Promise((resolve) => setTimeout(resolve, 3000));
       console.log("TTS generated successfully");
     } catch (error) {
       console.error("Error generating TTS:", error);
-=======
+
       // Replaced mock with actual API call
       await apiService.post('/tts/generate', { text: formData.content, blogId: 'new-blog-temp-id' });
       addToast({ type: 'success', message: 'Audio version is being generated.' });
     } catch (error) {
       console.error('Error generating TTS:', error);
       addToast({ type: 'error', message: 'Failed to generate TTS audio.' });
->>>>>>> 1045a219
+ master
     } finally {
       setLoading(false);
     }
@@ -246,12 +246,12 @@
       const res = await apiService.post("/blogs/addBlog", payload);
       console.log("Blog saved:", res.data);
       if (!isDraft) {
-<<<<<<< HEAD
+ buttons-color/hover
         localStorage.removeItem("createBlogDraft");
       }
     } catch (error) {
       console.error("Error saving blog:", error);
-=======
+
         localStorage.removeItem('createBlogDraft');
         addToast({ type: 'success', message: 'Blog published successfully!' });
       } else {
@@ -260,26 +260,26 @@
     } catch (error) {
       console.error('Error saving blog:', error);
       addToast({ type: 'error', message: 'Failed to save blog.' });
->>>>>>> 1045a219
+ master
     } finally {
       setLoading(false);
     }
   };
 
-<<<<<<< HEAD
+ buttons-color/hover
   const plainText = (formData.content || "")
     .replace(/<style[^>]*>[\s\S]*?<\/style>/gi, " ")
     .replace(/<script[^>]*>[\s\S]*?<\/script>/gi, " ")
     .replace(/<[^>]+>/g, " ")
     .replace(/&nbsp;|&amp;|&lt;|&gt;|&quot;|&#39;/g, " ")
-=======
+
   // Function to extract plain text and calculate word count/read time
   const plainText = (formData.content || '')
     .replace(/<style[^>]*>[\s\S]*?<\/style>/gi, ' ')
     .replace(/<script[^>]*>[\s\S]*?<\/script>/gi, ' ')
     .replace(/<[^>]+>/g, ' ')
     .replace(/&nbsp;|&amp;|&lt;|&gt;|&quot;|&#39;/g, ' ')
->>>>>>> 1045a219
+ master
     .trim();
   const wordCount = plainText.split(/\s+/).filter(Boolean).length;
   const readTime = Math.ceil(wordCount / 200);
@@ -628,7 +628,7 @@
                     onKeyPress={(e) => {
                       if (e.key === "Enter") {
                         const tag = tagQuery.trim();
-<<<<<<< HEAD
+ buttons-color/hover
                         if (
                           tag &&
                           !formData.tags.includes(tag) &&
@@ -639,20 +639,20 @@
                             tags: [...prev.tags, tag],
                           }));
                           setTagQuery("");
-=======
+
                         if (tag && !formData.tags.includes(tag) && formData.tags.length < 5) {
                           setFormData(prev => ({ ...prev, tags: [...prev.tags, tag] }));
                           setTagQuery('');
                           addToast({ type: 'success', message: `Tag '${tag}' added.` });
                         } else if (formData.tags.length >= 5) {
                           addToast({ type: 'warning', message: 'Maximum 5 tags allowed.' });
->>>>>>> 1045a219
+ master
                         }
                       }
                     }}
                     className="flex-1 border border-[var(--border-color)]"
                   />
-<<<<<<< HEAD
+ buttons-color/hover
                   <Button
                     className="border-none text-[var(--text-color)] bg-[var(--secondary-btn2)] hover:bg-[var(--secondary-btn-hover2)] py-1"
                     onClick={() => {
@@ -673,7 +673,7 @@
                   >
                     Add
                   </Button>
-=======
+
                   <Button onClick={() => {
                     const tag = tagQuery.trim();
                     if (tag && !formData.tags.includes(tag) && formData.tags.length < 5) {
@@ -684,13 +684,13 @@
                       addToast({ type: 'warning', message: 'Maximum 5 tags allowed.' });
                     }
                   }} size="sm">Add</Button>
->>>>>>> 1045a219
+ master
                 </div>
 
                 {filteredTags.length > 0 && (
                   <div className="flex flex-wrap gap-2">
                     {filteredTags.map((t) => (
-<<<<<<< HEAD
+ buttons-color/hover
                       <button
                         key={t}
                         onClick={() => {
@@ -706,7 +706,7 @@
                       >
                         {t}
                       </button>
-=======
+
                       <button key={t} onClick={() => {
                         if (formData.tags.length < 5) {
                           setFormData(prev => ({ ...prev, tags: [...prev.tags, t] }));
@@ -716,7 +716,7 @@
                           addToast({ type: 'warning', message: 'Maximum 5 tags allowed.' });
                         }
                       }} className="px-2 py-1 rounded bg-secondary-100 hover:bg-secondary-200 text-xs cursor-pointer">{t}</button>
->>>>>>> 1045a219
+ master
                     ))}
                   </div>
                 )}
@@ -754,7 +754,7 @@
                       <button
                         key={tag}
                         onClick={() => {
-<<<<<<< HEAD
+ buttons-color/hover
                           if (
                             !formData.tags.includes(tag) &&
                             formData.tags.length < 5
@@ -763,13 +763,13 @@
                               ...prev,
                               tags: [...prev.tags, tag],
                             }));
-=======
+
                           if (!formData.tags.includes(tag) && formData.tags.length < 5) {
                             setFormData(prev => ({ ...prev, tags: [...prev.tags, tag] }));
                             addToast({ type: 'success', message: `Tag '${tag}' added.` });
                           } else if (formData.tags.length >= 5) {
                             addToast({ type: 'warning', message: 'Maximum 5 tags allowed.' });
->>>>>>> 1045a219
+ master
                           }
                         }}
                         className="text-xs px-2 py-1 bg-secondary-100 text-text-secondary rounded hover:bg-secondary-200 transition-colors"
@@ -867,7 +867,7 @@
           </Card>
         </div>
       </div>
-<<<<<<< HEAD
+ buttons-color/hover
 
       {/* Publish Modal */}
       <Modal
@@ -875,9 +875,9 @@
         onClose={() => setShowPublish(false)}
         title="Publish story"
       >
-=======
+
       <Modal isOpen={showPublish} onClose={() => setShowPublish(false)} title="Publish story">
->>>>>>> 1045a219
+ master
         <div className="space-y-4">
           {errors.length > 0 && (
             <div className="p-3 rounded border border-error/40 text-error text-sm">
@@ -924,16 +924,16 @@
                   className="flex items-center gap-1"
                 >
                   {tag}
-<<<<<<< HEAD
+ buttons-color/hover
                   <button
                     onClick={() => handleRemoveTag(tag)}
                     className="ml-1 hover:text-error"
                   >
                     ×
                   </button>
-=======
+
                   <button onClick={() => handleRemoveTag(tag)} className="ml-1 hover:text-error cursor-pointer">×</button>
->>>>>>> 1045a219
+ master
                 </Badge>
               ))}
             </div>
@@ -994,7 +994,7 @@
           </Button>
         </div>
       </Modal>
-<<<<<<< HEAD
+ buttons-color/hover
 
       {/* Shortcuts Modal */}
       <Modal
@@ -1002,9 +1002,9 @@
         onClose={() => setShowShortcuts(false)}
         title="Keyboard shortcuts"
       >
-=======
+
       <Modal isOpen={showShortcuts} onClose={() => setShowShortcuts(false)} title="Keyboard shortcuts">
->>>>>>> 1045a219
+ master
         <div className="grid grid-cols-1 md:grid-cols-2 gap-3 text-sm">
           <div>
             <div className="font-medium mb-1">Formatting</div>
