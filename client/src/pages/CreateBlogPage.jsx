import { useState, useEffect } from "react";
import {
  Card,
  CardHeader,
  CardTitle,
  CardContent,
} from "../components/ui/Card";
import Button from "../components/ui/Button";
import Input from "../components/ui/Input";
import Badge from "../components/ui/Badge";
import { apiService } from "../services/api";
import {
  Save,
  Eye,
  Zap,
  Mic,
  Volume2,
  Globe,
  Tag,
  BookOpen,
  Sparkles,
  Palette,
  Languages,
  Target,
  Clock,
  AlertCircle,
  CheckCircle,
  Loader2,
} from "lucide-react";
import RichTextEditor from "../components/ui/RichTextEditor";
import Modal from "../components/ui/Modal";
import CustomDropdown from "../components/ui/CustomDropdown";

const debounce = (fn, delay) => {
  let t;
  return (...args) => {
    clearTimeout(t);
    t = setTimeout(() => fn(...args), delay);
  };
};

const CreateBlogPage = () => {
  const [formData, setFormData] = useState({
    title: "",
    content: "",
    summary: "",
    tags: [],
    mood: "",
    language: "en",
    series: "",
    isPublic: true,
    allowComments: true,
    generateTTS: false,
    coverImage: "",
  });

  const [loading, setLoading] = useState(false);
  const [aiGenerating, setAiGenerating] = useState(false);
  const [previewMode, setPreviewMode] = useState(false);
  const [currentTag, setCurrentTag] = useState("");
  const [showPublish, setShowPublish] = useState(false);
  const [errors, setErrors] = useState([]);
  const [showShortcuts, setShowShortcuts] = useState(false);
  const [canvasTheme, setCanvasTheme] = useState("white"); // 'white' | 'sepia' | 'dark'
  const [lastSavedAt, setLastSavedAt] = useState(null);
  const [isFullscreen, setIsFullscreen] = useState(false);
  const [tagQuery, setTagQuery] = useState("");

  const suggestedTags = [
    "Technology",
    "AI",
    "Programming",
    "Design",
    "Business",
    "Marketing",
    "Health",
    "Fitness",
    "Travel",
    "Food",
    "Lifestyle",
    "Education",
    "Science",
    "Environment",
    "Politics",
    "Entertainment",
    "Sports",
  ];

  const allTags = suggestedTags;
  const filteredTags = allTags
    .filter((t) => t.toLowerCase().includes(tagQuery.toLowerCase()))
    .filter((t) => !formData.tags.includes(t))
    .slice(0, 6);

  const handleInputChange = (field, value) => {
    setFormData((prev) => ({ ...prev, [field]: value }));
  };

  const handleAddTag = () => {
    if (currentTag.trim() && !formData.tags.includes(currentTag.trim())) {
      setFormData((prev) => ({
        ...prev,
        tags: [...prev.tags, currentTag.trim()],
      }));
      setCurrentTag("");
    }
  };

  const handleRemoveTag = (tagToRemove) => {
    setFormData((prev) => ({
      ...prev,
      tags: prev.tags.filter((tag) => tag !== tagToRemove),
    }));
  };

  const handleCoverUpload = async () => {
    try {
      const input = document.createElement("input");
      input.type = "file";
      input.accept = "image/*";
      input.onchange = async () => {
        const file = input.files?.[0];
        if (!file) return;
        const resp = await apiService.upload("/uploads/image", file);
        const url = resp.data.url.startsWith("http")
          ? resp.data.url
          : `/api${resp.data.url}`;
        handleInputChange("coverImage", url);
      };
      input.click();
    } catch (e) {
      console.error("Cover upload failed", e);
    }
  };

  const generateAISummary = async () => {
    if (!formData.content.trim()) return;
    setAiGenerating(true);
    try {
      await new Promise((resolve) => setTimeout(resolve, 2000));
      const mockSummary = `This article explores ${formData.title.toLowerCase()} and provides insights into the latest trends and developments. Readers will discover practical tips and actionable strategies to implement in their own work.`;
      setFormData((prev) => ({ ...prev, summary: mockSummary }));
    } catch (error) {
      console.error("Error generating summary:", error);
    } finally {
      setAiGenerating(false);
    }
  };

  const generateTTS = async () => {
    if (!formData.content.trim()) return;
    setLoading(true);
    try {
      await new Promise((resolve) => setTimeout(resolve, 3000));
      console.log("TTS generated successfully");
    } catch (error) {
      console.error("Error generating TTS:", error);
    } finally {
      setLoading(false);
    }
  };

  const handleSave = async (isDraft = false) => {
    setLoading(true);
    try {
      const moodMap = {
        motivational: "Motivational",
        thoughtful: "Thoughtful",
        educational: "Educational",
      };
      const payload = {
        title: formData.title,
        content: formData.content,
        summary: formData.summary,
        tags: formData.tags,
        mood: moodMap[formData.mood] || "Other",
        language: formData.language || "en",
        seriesId: formData.series || undefined,
        status: isDraft ? "draft" : "published",
        coverImage: formData.coverImage || undefined,
      };
      const res = await apiService.post("/blogs/addBlog", payload);
      console.log("Blog saved:", res.data);
      if (!isDraft) {
        localStorage.removeItem("createBlogDraft");
      }
    } catch (error) {
      console.error("Error saving blog:", error);
    } finally {
      setLoading(false);
    }
  };

  const plainText = (formData.content || "")
    .replace(/<style[^>]*>[\s\S]*?<\/style>/gi, " ")
    .replace(/<script[^>]*>[\s\S]*?<\/script>/gi, " ")
    .replace(/<[^>]+>/g, " ")
    .replace(/&nbsp;|&amp;|&lt;|&gt;|&quot;|&#39;/g, " ")
    .trim();
  const wordCount = plainText.split(/\s+/).filter(Boolean).length;
  const readTime = Math.ceil(wordCount / 200);

  const validateBeforePublish = () => {
    const e = [];
    if (!formData.title.trim()) e.push("Title is required");
    if (!plainText) e.push("Content cannot be empty");
    if (formData.tags.length === 0) e.push("Add at least one tag");
    setErrors(e);
    return e.length === 0;
  };

  const openPublish = () => {
    if (validateBeforePublish()) setShowPublish(true);
    else setShowPublish(true); // still open and show errors
  };

  const confirmPublish = async () => {
    if (!validateBeforePublish()) return;
    await handleSave(false);
    setShowPublish(false);
  };

  const debouncedPersist = debounce((data) => {
    try {
      localStorage.setItem("createBlogDraft", JSON.stringify(data));
      setLastSavedAt(new Date());
    } catch (e) {
      console.warn("Persist draft failed", e);
    }
  }, 800);

  useEffect(() => {
    try {
      const saved = localStorage.getItem("createBlogDraft");
      if (saved) {
        const parsed = JSON.parse(saved);
        setFormData((prev) => ({ ...prev, ...parsed }));
      }
    } catch (e) {
      console.warn("Failed to restore draft", e);
    }
  }, []);

  useEffect(() => {
    debouncedPersist(formData);
  }, [formData]);

  const moods = [
    {
      id: "motivational",
      name: "Motivational",
      icon: "🚀",
      color: "bg-orange-100 text-orange-800",
    },
    {
      id: "thoughtful",
      name: "Thoughtful",
      icon: "🤔",
      color: "bg-blue-100 text-blue-800",
    },
    {
      id: "humorous",
      name: "Humorous",
      icon: "😄",
      color: "bg-yellow-100 text-yellow-800",
    },
    {
      id: "educational",
      name: "Educational",
      icon: "📚",
      color: "bg-green-100 text-green-800",
    },
    {
      id: "inspirational",
      name: "Inspirational",
      icon: "✨",
      color: "bg-purple-100 text-purple-800",
    },
    {
      id: "technical",
      name: "Technical",
      icon: "⚙️",
      color: "bg-gray-100 text-gray-800",
    },
  ];
  const visibilityOptions = [
    { id: "public", name: "Public" },
    { id: "private", name: "Private" },
  ];

  const languages = [
    { code: "en", name: "English", flag: "🇺🇸" },
    { code: "es", name: "Spanish", flag: "🇪🇸" },
    { code: "fr", name: "French", flag: "🇫🇷" },
    { code: "de", name: "German", flag: "🇩🇪" },
    { code: "it", name: "Italian", flag: "🇮🇹" },
    { code: "pt", name: "Portuguese", flag: "🇵🇹" },
    { code: "ja", name: "Japanese", flag: "🇯🇵" },
    { code: "ko", name: "Korean", flag: "🇰🇷" },
    { code: "zh", name: "Chinese", flag: "🇨🇳" },
    { code: "hi", name: "Hindi", flag: "🇮🇳" },
  ];

  return (
    <div className="max-w-6xl mx-auto p-6 space-y-8">
      <div className="flex flex-col lg:flex-row lg:items-center lg:justify-between gap-4">
        <div>
          <h1 className="text-3xl font-bold text-text-primary">
            Create New Blog Post
          </h1>
          <p className="text-text-secondary">
            Share your thoughts with the VocalInk community
          </p>
        </div>
        <div className="flex items-center gap-3">
          <Button
            variant="outline"
            onClick={() => setPreviewMode(!previewMode)}
            className="flex items-center gap-2"
          >
            <Eye className="w-4 h-4" />
            {previewMode ? "Edit" : "Preview"}
          </Button>
          <Button
            variant="outline"
            onClick={() => handleSave(true)}
            loading={loading}
            className="flex items-center gap-2"
          >
            <Save className="w-4 h-4" />
            Save Draft
          </Button>
          <Button
            onClick={openPublish}
            loading={loading}
            className="flex items-center gap-2"
          >
            <BookOpen className="w-4 h-4" />
            Publish
          </Button>
        </div>
      </div>

      <div className="grid grid-cols-1 lg:grid-cols-3 gap-8">
        <div className="lg:col-span-2 space-y-6">
          <Card>
            <CardContent className="p-6">
              <div className="space-y-4">
                <div>
                  <label className="block text-sm font-medium text-text-primary mb-2">
                    Title *
                  </label>
                  <input
                    type="text"
                    placeholder="Title"
                    value={formData.title}
                    onChange={(e) => handleInputChange("title", e.target.value)}
                    className="w-full bg-transparent outline-none text-3xl lg:text-4xl font-extrabold tracking-tight placeholder:text-text-secondary border-b border-transparent focus:border-border pb-2"
                  />
                </div>

                <div className="flex items-center gap-4 text-sm text-text-secondary">
                  <span className="flex items-center gap-1">
                    <Clock className="w-4 h-4" />
                    {readTime} min read
                  </span>
                  <span className="flex items-center gap-1">
                    <Target className="w-4 h-4" />
                    {wordCount} words
                  </span>
                  <span className="hidden md:inline-flex items-center gap-1">
<<<<<<< HEAD
                    <button
                      onClick={() => setShowShortcuts(true)}
                      className="underline hover:no-underline"
                    >
                      Keyboard shortcuts
                    </button>
=======
                    <button onClick={() => setShowShortcuts(true)} className="underline hover:no-underline cursor-pointer">Keyboard shortcuts</button>
>>>>>>> ccb85a13
                  </span>
                  {lastSavedAt && (
                    <span className="text-xs ml-2">
                      Last saved {lastSavedAt.toLocaleTimeString()}
                    </span>
                  )}
                  <span className="ml-auto inline-flex items-center gap-2">
                    <span>Canvas</span>
                    <CustomDropdown
                      value={canvasTheme}
                      onChange={setCanvasTheme}
                      options={[
                        { id: "white", name: "White" },
                        { id: "sepia", name: "Sepia" },
                        { id: "dark", name: "Dark" },
                      ]}
                    />
                    <Button
                      variant="outline"
                      size="sm"
                      onClick={() => setIsFullscreen(true)}
                      className=" border border-[var(--border-color)]"
                    >
                      Full screen
                    </Button>
                  </span>
                </div>
              </div>
            </CardContent>
          </Card>

          <Card>
            <CardHeader>
              <CardTitle className="flex items-center justify-between ">
                <span>Content *</span>
                <div className="flex items-center gap-2 ">
                  <Button
                    variant="outline"
                    size="sm"
                    onClick={generateAISummary}
                    loading={aiGenerating}
                    className="flex items-center gap-1"
                  >
                    <Sparkles className="w-4 h-4" />
                    AI Summary
                  </Button>
                  <Button
                    variant="outline"
                    size="sm"
                    onClick={generateTTS}
                    loading={loading}
                    className="flex items-center gap-1"
                  >
                    <Volume2 className="w-4 h-4" />
                    Generate TTS
                  </Button>
                </div>
              </CardTitle>
            </CardHeader>
            <CardContent className="p-6">
              {!previewMode ? (
                <RichTextEditor
                  value={formData.content}
                  onChange={(html) => handleInputChange("content", html)}
                  className={`${canvasTheme === "white" ? "" : canvasTheme === "sepia" ? "sepia" : "dark"} min-h-96`}
                />
              ) : (
                <div
                  className="prose max-w-none"
                  dangerouslySetInnerHTML={{
                    __html:
                      formData.content || "<p><em>No content yet</em></p>",
                  }}
                />
              )}
            </CardContent>
          </Card>

          {formData.summary && (
            <Card>
              <CardHeader>
                <CardTitle className="flex items-center gap-2">
                  <Sparkles className="w-5 h-5 text-primary-500" />
                  AI-Generated Summary
                </CardTitle>
              </CardHeader>
              <CardContent className="p-6">
                <p className="text-text-primary leading-relaxed">
                  {formData.summary}
                </p>
                <div className="mt-4 flex items-center gap-2">
                  <CheckCircle className="w-4 h-4 text-success" />
                  <span className="text-sm text-success">
                    Summary generated successfully
                  </span>
                </div>
              </CardContent>
            </Card>
          )}
        </div>

        <div className="space-y-6">
          <Card>
            <CardHeader>
              <CardTitle className="flex items-center gap-2">
                <Palette className="w-5 h-5 text-primary-500" />
                Mood
              </CardTitle>
            </CardHeader>
            <CardContent className="p-6">
              <div className="grid grid-cols-2 gap-2">
                {moods.map((mood) => (
                  <button
                    key={mood.id}
<<<<<<< HEAD
                    onClick={() => handleInputChange("mood", mood.id)}
                    className={`p-3 rounded-lg border-2 transition-all duration-200 text-left ${
=======
                    onClick={() => handleInputChange('mood', mood.id)}
                    className={`p-3 rounded-lg border-2 transition-all duration-200 text-left cursor-pointer ${
>>>>>>> ccb85a13
                      formData.mood === mood.id
                        ? "  bg-primary-50"
                        : " border border-[var(--border-color)] hover:border-primary-200"
                    }`}
                  >
                    <div className="text-lg mb-1">{mood.icon}</div>
                    <div className="text-sm font-medium text-text-primary">
                      {mood.name}
                    </div>
                  </button>
                ))}
              </div>
            </CardContent>
          </Card>

          <Card>
            <CardHeader>
              <CardTitle className="flex items-center gap-2">
                <Globe className="w-5 h-5 text-primary-500" />
                Language
              </CardTitle>
            </CardHeader>
            <CardContent className="p-6">
              <select
                value={formData.language}
                onChange={(e) => handleInputChange("language", e.target.value)}
                className="w-full p-3 border border-border rounded-lg bg-background text-text-primary"
              >
                {languages.map((lang) => (
                  <option key={lang.code} value={lang.code}>
                    {lang.flag} {lang.name}
                  </option>
                ))}
              </select>
            </CardContent>
          </Card>

          <Card>
            <CardHeader>
              <CardTitle className="flex items-center gap-2">
                <Tag className="w-5 h-5 text-primary-500" />
                Tags
              </CardTitle>
            </CardHeader>
            <CardContent className="p-6">
              <div className="space-y-4">
                <div className="flex gap-2">
                  <Input
                    type="text"
                    placeholder="Add a tag..."
                    value={tagQuery}
                    onChange={(e) => setTagQuery(e.target.value)}
                    onKeyPress={(e) => {
                      if (e.key === "Enter") {
                        const tag = tagQuery.trim();
                        if (
                          tag &&
                          !formData.tags.includes(tag) &&
                          formData.tags.length < 5
                        ) {
                          setFormData((prev) => ({
                            ...prev,
                            tags: [...prev.tags, tag],
                          }));
                          setTagQuery("");
                        }
                      }
                    }}
                    className="flex-1"
                  />
                  <Button
                    onClick={() => {
                      const tag = tagQuery.trim();
                      if (
                        tag &&
                        !formData.tags.includes(tag) &&
                        formData.tags.length < 5
                      ) {
                        setFormData((prev) => ({
                          ...prev,
                          tags: [...prev.tags, tag],
                        }));
                        setTagQuery("");
                      }
                    }}
                    size="sm"
                  >
                    Add
                  </Button>
                </div>

                {filteredTags.length > 0 && (
                  <div className="flex flex-wrap gap-2">
                    {filteredTags.map((t) => (
<<<<<<< HEAD
                      <button
                        key={t}
                        onClick={() => {
                          if (formData.tags.length < 5) {
                            setFormData((prev) => ({
                              ...prev,
                              tags: [...prev.tags, t],
                            }));
                            setTagQuery("");
                          }
                        }}
                        className="px-2 py-1 rounded bg-secondary-100 hover:bg-secondary-200 text-xs"
                      >
                        {t}
                      </button>
=======
                      <button key={t} onClick={() => {
                        if (formData.tags.length < 5) {
                          setFormData(prev => ({ ...prev, tags: [...prev.tags, t] }));
                          setTagQuery('');
                        }
                      }} className="px-2 py-1 rounded bg-secondary-100 hover:bg-secondary-200 text-xs cursor-pointer">{t}</button>
>>>>>>> ccb85a13
                    ))}
                  </div>
                )}

                {formData.tags.length > 0 && (
                  <div className="flex flex-wrap gap-2">
                    {formData.tags.map((tag) => (
                      <Badge
                        key={tag}
                        variant="default"
                        className="flex items-center gap-1"
                      >
                        {tag}
                        <button
                          onClick={() => handleRemoveTag(tag)}
                          className="ml-1 hover:text-error cursor-pointer"
                        >
                          ×
                        </button>
                      </Badge>
                    ))}
                    {formData.tags.length >= 5 && (
                      <span className="text-xs text-text-secondary">
                        Max 5 tags
                      </span>
                    )}
                  </div>
                )}

                <div>
                  <p className="text-sm text-text-secondary mb-2">
                    Suggested tags:
                  </p>
                  <div className="flex flex-wrap gap-1">
                    {suggestedTags.slice(0, 8).map((tag) => (
                      <button
                        key={tag}
                        onClick={() => {
                          if (
                            !formData.tags.includes(tag) &&
                            formData.tags.length < 5
                          ) {
                            setFormData((prev) => ({
                              ...prev,
                              tags: [...prev.tags, tag],
                            }));
                          }
                        }}
                        className="text-xs px-2 py-1 bg-secondary-100 text-text-secondary rounded hover:bg-secondary-200 transition-colors"
                      >
                        {tag}
                      </button>
                    ))}
                  </div>
                </div>
              </div>
            </CardContent>
          </Card>

          <Card>
            <CardHeader>
              <CardTitle className="flex items-center gap-2">
                <BookOpen className="w-5 h-5 text-primary-500" />
                Series (Optional)
              </CardTitle>
            </CardHeader>
            <CardContent className="p-6">
              <Input
                type="text"
                placeholder="Add to a series..."
                value={formData.series}
                onChange={(e) => handleInputChange("series", e.target.value)}
              />
            </CardContent>
          </Card>

          <Card>
            <CardHeader>
              <CardTitle className="flex items-center gap-2 ">
                <Globe className="w-5 h-5 text-primary-500 " />
                Settings
              </CardTitle>
            </CardHeader>
            <CardContent className="p-6 space-y-4">
              <label className="flex items-center gap-3">
                <input
                  type="checkbox"
                  checked={formData.isPublic}
                  onChange={(e) =>
                    handleInputChange("isPublic", e.target.checked)
                  }
                  className="h-4 w-4 text-primary-500 focus:ring-primary-500 border-border rounded"
                />
                <span className="text-sm text-text-primary">
                  Make this post public
                </span>
              </label>
              <label className="flex items-center gap-3">
                <input
                  type="checkbox"
                  checked={formData.allowComments}
                  onChange={(e) =>
                    handleInputChange("allowComments", e.target.checked)
                  }
                  className="h-4 w-4 text-primary-500 focus:ring-primary-500 border-border rounded"
                />
                <span className="text-sm text-text-primary">
                  Allow comments
                </span>
              </label>
              <label className="flex items-center gap-3">
                <input
                  type="checkbox"
                  checked={formData.generateTTS}
                  onChange={(e) =>
                    handleInputChange("generateTTS", e.target.checked)
                  }
                  className="h-4 w-4 text-primary-500 focus:ring-primary-500 border-border rounded"
                />
                <span className="text-sm text-text-primary">
                  Generate audio version
                </span>
              </label>
            </CardContent>
          </Card>

          <Card>
            <CardHeader>
              <CardTitle className="flex items-center gap-2">
                <AlertCircle className="w-5 h-5" />
                Publishing Tips
              </CardTitle>
            </CardHeader>
            <CardContent className="p-6">
              <ul className="space-y-2 text-sm text-primary-700">
                <li>• Use a compelling title to grab attention</li>
                <li>• Include relevant tags for better discovery</li>
                <li>• Choose the right mood for your content</li>
                <li>• Consider creating a series for related posts</li>
                <li>• Enable TTS for better accessibility</li>
              </ul>
            </CardContent>
          </Card>
        </div>
      </div>

      {/* Publish Modal */}
      <Modal
        isOpen={showPublish}
        onClose={() => setShowPublish(false)}
        title="Publish story"
      >
        <div className="space-y-4">
          {errors.length > 0 && (
            <div className="p-3 rounded border border-error/40 text-error text-sm">
              <ul className="list-disc pl-5">
                {errors.map((er) => (
                  <li key={er}>{er}</li>
                ))}
              </ul>
            </div>
          )}

          <div className="space-y-2">
            <label className="text-sm text-text-secondary">Title</label>
            <Input
              value={formData.title}
              onChange={(e) => handleInputChange("title", e.target.value)}
              placeholder="Add a title"
            />
          </div>

          <div className="space-y-2">
            <label className="text-sm text-text-secondary">
              Tags (up to 5)
            </label>
            <div className="flex gap-2">
              <Input
                value={currentTag}
                onChange={(e) => setCurrentTag(e.target.value)}
                placeholder="Add a tag"
                onKeyPress={(e) => e.key === "Enter" && handleAddTag()}
              />
              <Button size="sm" onClick={handleAddTag}>
                Add
              </Button>
            </div>
            <div className="flex flex-wrap gap-2 mt-1">
              {formData.tags.map((tag) => (
                <Badge
                  key={tag}
                  variant="default"
                  className="flex items-center gap-1"
                >
                  {tag}
<<<<<<< HEAD
                  <button
                    onClick={() => handleRemoveTag(tag)}
                    className="ml-1 hover:text-error"
                  >
                    ×
                  </button>
=======
                                          <button onClick={() => handleRemoveTag(tag)} className="ml-1 hover:text-error cursor-pointer">×</button>
>>>>>>> ccb85a13
                </Badge>
              ))}
            </div>
          </div>

          <div className="space-y-2">
            <label className="text-sm text-text-secondary">Cover image</label>
            <div className="flex gap-2">
              <Input
                value={formData.coverImage}
                onChange={(e) =>
                  handleInputChange("coverImage", e.target.value)
                }
                placeholder="Paste image URL"
              />
              <Button variant="outline" onClick={handleCoverUpload}>
                Upload
              </Button>
            </div>
            {formData.coverImage && (
              <img
                src={formData.coverImage}
                alt="Cover"
                className="mt-2 w-full rounded border border-border"
              />
            )}
          </div>

          <div className="space-y-2">
            <CustomDropdown
              label="Visibility"
              value={formData.isPublic ? "public" : "private"}
              onChange={(val) =>
                handleInputChange("isPublic", val === "public")
              }
              options={visibilityOptions}
            />
          </div>
        </div>
        <div className="flex justify-end gap-2 mt-4">
          <Button variant="outline" onClick={() => setShowPublish(false)}>
            Cancel
          </Button>
          <Button onClick={confirmPublish} disabled={loading} loading={loading}>
            Publish
          </Button>
        </div>
      </Modal>

      {/* Shortcuts Modal */}
      <Modal
        isOpen={showShortcuts}
        onClose={() => setShowShortcuts(false)}
        title="Keyboard shortcuts"
      >
        <div className="grid grid-cols-1 md:grid-cols-2 gap-3 text-sm">
          <div>
            <div className="font-medium mb-1">Formatting</div>
            <ul className="space-y-1">
              <li>Bold: Ctrl/⌘ + B</li>
              <li>Italic: Ctrl/⌘ + I</li>
              <li>Bullet list: Ctrl/⌘ + Shift + 8</li>
              <li>Ordered list: Ctrl/⌘ + Shift + 7</li>
              <li>Code block: Ctrl/⌘ + Alt + C</li>
              <li>Blockquote: Ctrl/⌘ + Shift + 9</li>
            </ul>
          </div>
          <div>
            <div className="font-medium mb-1">Editing</div>
            <ul className="space-y-1">
              <li>Undo: Ctrl/⌘ + Z</li>
              <li>Redo: Ctrl/⌘ + Shift + Z</li>
              <li>Heading 1/2/3: Ctrl/⌘ + Alt + 1/2/3</li>
              <li>Link: Ctrl/⌘ + K</li>
            </ul>
          </div>
        </div>
        <div className="flex justify-end mt-4">
          <Button variant="outline" onClick={() => setShowShortcuts(false)}>
            Close
          </Button>
        </div>
      </Modal>

      {/* Fullscreen Writer */}
      {isFullscreen && (
        <div className="fixed inset-0 z-50 bg-background/95 backdrop-blur-sm">
          <div className="max-w-5xl mx-auto p-4 h-full flex flex-col gap-3">
            <div className="flex items-center justify-between mt-20">
              <div className="text-sm text-text-secondary">
                Distraction-free mode
              </div>
              <div className="flex items-center gap-2">
                <CustomDropdown
                  value={canvasTheme}
                  onChange={setCanvasTheme}
                  options={[
                    { id: "white", name: "White" },
                    { id: "sepia", name: "Sepia" },
                    { id: "dark", name: "Dark" },
                  ]}
                />

                <Button
                  variant="outline"
                  size="sm"
                  onClick={() => setIsFullscreen(false)}
                >
                  Exit
                </Button>
              </div>
            </div>
            <div className="flex-1 overflow-auto">
              <div className="p-2">
                <RichTextEditor
                  value={formData.content}
                  onChange={(html) => handleInputChange("content", html)}
                  className={`${canvasTheme === "white" ? "" : canvasTheme === "sepia" ? "sepia" : "dark"} min-h-[70vh]`}
                />
              </div>
            </div>
          </div>
        </div>
      )}
    </div>
  );
};

export default CreateBlogPage;<|MERGE_RESOLUTION|>--- conflicted
+++ resolved
@@ -369,16 +369,12 @@
                     {wordCount} words
                   </span>
                   <span className="hidden md:inline-flex items-center gap-1">
-<<<<<<< HEAD
                     <button
                       onClick={() => setShowShortcuts(true)}
                       className="underline hover:no-underline"
                     >
                       Keyboard shortcuts
                     </button>
-=======
-                    <button onClick={() => setShowShortcuts(true)} className="underline hover:no-underline cursor-pointer">Keyboard shortcuts</button>
->>>>>>> ccb85a13
                   </span>
                   {lastSavedAt && (
                     <span className="text-xs ml-2">
@@ -493,13 +489,8 @@
                 {moods.map((mood) => (
                   <button
                     key={mood.id}
-<<<<<<< HEAD
                     onClick={() => handleInputChange("mood", mood.id)}
                     className={`p-3 rounded-lg border-2 transition-all duration-200 text-left ${
-=======
-                    onClick={() => handleInputChange('mood', mood.id)}
-                    className={`p-3 rounded-lg border-2 transition-all duration-200 text-left cursor-pointer ${
->>>>>>> ccb85a13
                       formData.mood === mood.id
                         ? "  bg-primary-50"
                         : " border border-[var(--border-color)] hover:border-primary-200"
@@ -594,7 +585,6 @@
                 {filteredTags.length > 0 && (
                   <div className="flex flex-wrap gap-2">
                     {filteredTags.map((t) => (
-<<<<<<< HEAD
                       <button
                         key={t}
                         onClick={() => {
@@ -610,14 +600,6 @@
                       >
                         {t}
                       </button>
-=======
-                      <button key={t} onClick={() => {
-                        if (formData.tags.length < 5) {
-                          setFormData(prev => ({ ...prev, tags: [...prev.tags, t] }));
-                          setTagQuery('');
-                        }
-                      }} className="px-2 py-1 rounded bg-secondary-100 hover:bg-secondary-200 text-xs cursor-pointer">{t}</button>
->>>>>>> ccb85a13
                     ))}
                   </div>
                 )}
@@ -813,16 +795,12 @@
                   className="flex items-center gap-1"
                 >
                   {tag}
-<<<<<<< HEAD
                   <button
                     onClick={() => handleRemoveTag(tag)}
                     className="ml-1 hover:text-error"
                   >
                     ×
                   </button>
-=======
-                                          <button onClick={() => handleRemoveTag(tag)} className="ml-1 hover:text-error cursor-pointer">×</button>
->>>>>>> ccb85a13
                 </Badge>
               ))}
             </div>
