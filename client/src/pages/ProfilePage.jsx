--- conflicted
+++ resolved
@@ -1,4 +1,4 @@
-<<<<<<< HEAD
+ buttons-color/hover
 import { useState, useEffect } from "react";
 import { useParams } from "react-router-dom";
 import {
@@ -18,7 +18,7 @@
   Star,
   Trophy,
   BookOpen,
-=======
+
 import { useState, useEffect } from 'react';
 import { useParams, useNavigate } from 'react-router-dom';
 import { useAuth } from '../hooks/useAuth';
@@ -35,19 +35,19 @@
   Star, 
   Trophy, 
   BookOpen, 
->>>>>>> 1045a219
+ master
   MessageCircle,
   Heart,
   Share,
   Edit,
   Settings,
   Bell,
-<<<<<<< HEAD
+ buttons-color/hover
 } from "lucide-react";
-=======
+
   ArrowLeft
 } from 'lucide-react';
->>>>>>> 1045a219
+ master
 
 const ProfilePage = () => {
   const { username, id } = useParams();
@@ -56,9 +56,9 @@
   
   const [profile, setProfile] = useState(null);
   const [loading, setLoading] = useState(true);
-<<<<<<< HEAD
+ buttons-color/hover
   const [activeTab, setActiveTab] = useState("posts");
-=======
+
   const [error, setError] = useState(null);
   const [activeTab, setActiveTab] = useState('posts');
   const [userBlogs, setUserBlogs] = useState([]);
@@ -109,10 +109,10 @@
 
     fetchProfile();
   }, [id, username, isOwnProfile]);
->>>>>>> 1045a219
+ master
 
   useEffect(() => {
-<<<<<<< HEAD
+ buttons-color/hover
     // Simulate API call
     setTimeout(() => {
       setProfile({
@@ -191,7 +191,7 @@
       setLoading(false);
     }, 1000);
   }, [username]);
-=======
+
     const fetchUserBlogs = async () => {
       if (!targetUserId || activeTab !== 'posts') return;
       
@@ -232,7 +232,7 @@
   const handleEditProfile = () => {
     navigate('/profile/edit');
   };
->>>>>>> 1045a219
+ master
 
   if (loading) {
     return (
@@ -299,7 +299,7 @@
       {/* Cover Image and Avatar */}
       <div className="relative">
         <div className="h-64 bg-gradient-to-r from-primary-500 to-accent-500 rounded-xl overflow-hidden">
-<<<<<<< HEAD
+ buttons-color/hover
           <img
             src={profile.coverImage}
             alt="Cover"
@@ -311,12 +311,12 @@
             <img
               src={profile.avatar}
               alt={profile.displayName}
-=======
+
           {profile.coverImage ? (
             <img 
               src={profile.coverImage.startsWith('http') ? profile.coverImage : profile.coverImage} 
               alt="Cover" 
->>>>>>> 1045a219
+ master
               className="w-full h-full object-cover"
               onError={(e) => {
                 console.error('Failed to load cover image:', profile.coverImage);
@@ -379,7 +379,7 @@
           </div>
         </div>
         <div className="absolute top-4 right-4 flex gap-2">
-<<<<<<< HEAD
+ buttons-color/hover
           <Button
             variant="outline"
             size="sm"
@@ -396,7 +396,7 @@
             <MessageCircle className="w-4 h-4 mr-2" />
             Message
           </Button>
-=======
+
           {isOwnProfile ? (
             <Button 
               variant="outline" 
@@ -424,7 +424,7 @@
               </Button>
             </>
           )}
->>>>>>> 1045a219
+ master
         </div>
       </div>
 
@@ -433,7 +433,7 @@
         <div className="flex flex-col lg:flex-row lg:items-start lg:justify-between gap-6">
           <div className="space-y-4">
             <div>
-<<<<<<< HEAD
+ buttons-color/hover
               <h1 className="text-3xl font-bold text-text-primary">
                 {profile.displayName}
               </h1>
@@ -441,7 +441,7 @@
             </div>
             <p className="text-text-primary max-w-2xl">{profile.bio}</p>
 
-=======
+
               <h1 className="text-3xl font-bold text-text-primary">{profile.name}</h1>
               <p className="text-text-secondary">@{profile.email?.split('@')[0] || 'user'}</p>
             </div>
@@ -449,7 +449,7 @@
               <p className="text-text-primary max-w-2xl">{profile.bio}</p>
             )}
             
->>>>>>> 1045a219
+ master
             <div className="flex flex-wrap gap-4 text-sm text-text-secondary">
               {profile.address && (
                 <div className="flex items-center gap-1">
@@ -460,7 +460,7 @@
               {profile.website && (
                 <div className="flex items-center gap-1">
                   <Link className="w-4 h-4" />
-<<<<<<< HEAD
+ buttons-color/hover
                   <a
                     href={profile.website}
                     className="text-primary-500 hover:underline"
@@ -477,7 +477,7 @@
                   month: "long",
                 })}
               </div>
-=======
+
                   <a href={profile.website} className="text-primary-500 hover:underline" target="_blank" rel="noopener noreferrer">
                     {profile.website.replace(/^https?:\/\//, '')}
                   </a>
@@ -489,7 +489,7 @@
                   Joined {formatDate(profile.createdAt)}
                 </div>
               )}
->>>>>>> 1045a219
+ master
             </div>
           </div>
 
@@ -510,49 +510,49 @@
         <div className="grid grid-cols-2 md:grid-cols-4 gap-4">
           <Card>
             <CardContent className="p-4 text-center">
-<<<<<<< HEAD
+ buttons-color/hover
               <div className="text-2xl font-bold text-primary-500">
                 {profile.followers.toLocaleString()}
               </div>
-=======
+
               <div className="text-2xl font-bold text-primary-500">{profile.followerCount?.toLocaleString() || 0}</div>
->>>>>>> 1045a219
+ master
               <div className="text-sm text-text-secondary">Followers</div>
             </CardContent>
           </Card>
           <Card>
             <CardContent className="p-4 text-center">
-<<<<<<< HEAD
+ buttons-color/hover
               <div className="text-2xl font-bold text-primary-500">
                 {profile.following.toLocaleString()}
               </div>
-=======
+
               <div className="text-2xl font-bold text-primary-500">{profile.followingCount?.toLocaleString() || 0}</div>
->>>>>>> 1045a219
+ master
               <div className="text-sm text-text-secondary">Following</div>
             </CardContent>
           </Card>
           <Card>
             <CardContent className="p-4 text-center">
-<<<<<<< HEAD
+ buttons-color/hover
               <div className="text-2xl font-bold text-primary-500">
                 {profile.totalPosts}
               </div>
-=======
+
               <div className="text-2xl font-bold text-primary-500">{profile.blogCount?.toLocaleString() || 0}</div>
->>>>>>> 1045a219
+ master
               <div className="text-sm text-text-secondary">Posts</div>
             </CardContent>
           </Card>
           <Card>
             <CardContent className="p-4 text-center">
-<<<<<<< HEAD
+ buttons-color/hover
               <div className="text-2xl font-bold text-primary-500">
                 {profile.totalViews.toLocaleString()}
               </div>
-=======
+
               <div className="text-2xl font-bold text-primary-500">{profile.totalViews?.toLocaleString() || 0}</div>
->>>>>>> 1045a219
+= master
               <div className="text-sm text-text-secondary">Total Views</div>
             </CardContent>
           </Card>
@@ -581,7 +581,7 @@
       </div>
 
       {/* Badges */}
-<<<<<<< HEAD
+ buttons-color/hover
       <Card>
         <CardHeader>
           <CardTitle className="font-bold text-[var(--light-text-color2)]">
@@ -612,7 +612,7 @@
           </div>
         </CardContent>
       </Card>
-=======
+
       {profile.badges && profile.badges.length > 0 && (
         <Card>
           <CardHeader>
@@ -634,23 +634,23 @@
           </CardContent>
         </Card>
       )}
->>>>>>> 1045a219
+ master
 
       {/* Tabs */}
       <div className="border-b-2 border-[var(--border-color)]">
         <nav className="flex space-x-8">
           {[
-<<<<<<< HEAD
+ buttons-color/hover
             { id: "posts", label: "Posts", count: profile.recentPosts.length },
             { id: "series", label: "Series", count: 3 },
             { id: "likes", label: "Likes", count: 156 },
             { id: "bookmarks", label: "Bookmarks", count: 42 },
-=======
+
             { id: 'posts', label: 'Posts', count: profile.blogCount || 0 },
             { id: 'series', label: 'Series', count: profile.totalSeries || 0 },
             { id: 'likes', label: 'Likes', count: profile.totalLikes || 0 },
             { id: 'bookmarks', label: 'Bookmarks', count: profile.totalBookmarks || 0 }
->>>>>>> 1045a219
+ master
           ].map((tab) => (
             <button
               key={tab.id}
@@ -669,7 +669,7 @@
 
       {/* Tab Content */}
       <div className="space-y-6">
-<<<<<<< HEAD
+ buttons-color/hover
         {activeTab === "posts" && (
           <div className="grid gap-6">
             {profile.recentPosts.map((post) => (
@@ -712,7 +712,7 @@
                 </CardContent>
               </Card>
             ))}
-=======
+
         {activeTab === 'posts' && (
           <div className="space-y-6">
             {blogsLoading ? (
@@ -765,7 +765,7 @@
                 <p className="text-text-secondary">Start writing your first blog post!</p>
               </div>
             )}
->>>>>>> 1045a219
+ master
           </div>
         )}
 
